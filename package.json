{
  "name": "exiftool-vendored",
  "version": "1.4.1",
  "description": "Efficient, cross-platform access to ExifTool",
  "main": "./dist/exiftool.js",
  "types": "./dist/exiftool.d.ts",
  "scripts": {
    "clean": "rimraf lib dist",
    "lint": "tslint src/**/*.ts",
    "fmt": "bash -c 'tsfmt -r src/**/*.ts'",
    "compile": "tsc",
    "preupdate": "run-s clean lint compile",
    "update": "node dist/update/update.js",
    "premktags": "tsc",
    "mktags": "node dist/update/mktags.js",
    "pretest": "tsc",
<<<<<<< HEAD
    "test": "mocha --timeout 10000 dist/**/*.spec.js",
    "cleantest": "run-s clean lint fmt test",
    "preversion": "run-s lint"
=======
    "test": "mocha --timeout 10000 lib/**/*.spec.js",
    "cleantest": "run-p clean lint pdm && run-s test",
    "preversion": "npm run cleantest",
    "pdm": "platform-dependent-modules",
    "postinstall": "npm run pdm"
>>>>>>> 23a6d157
  },
  "files": [
    "dist"
  ],
  "directories": {
    "lib": "dist"
  },
  "publishConfig": {
    "access": "public"
  },
  "repository": {
    "type": "git",
    "url": "https://github.com/mceachen/exiftool-vendored.git"
  },
  "engines": {
    "node": ">= 6.4.0"
  },
  "keywords": [
    "ExifTool",
    "EXIF",
    "JPEG",
    "TIFF",
    "RAW",
    "ORF",
    "DNG",
    "XMP",
    "MakerNote",
    "Metadata"
  ],
  "author": "Matthew McEachen <matthew-exiftoolvendored@mceachen.org>",
  "license": "MIT",
  "bugs": {
    "url": "https://github.com/mceachen/exiftool-vendored/issues"
  },
  "homepage": "https://github.com/mceachen/exiftool-vendored#readme",
  "devDependencies": {
    "@types/chai": "^3.4.34",
    "@types/chai-as-promised": "^0.0.29",
    "@types/jsdom": "^2.0.29",
    "@types/mocha": "^2.2.34",
    "@types/node": "^6.0.53",
    "@types/rimraf": "^0.0.28",
    "@types/xmldom": "^0.1.28",
    "chai": "^3.5.0",
    "chai-as-promised": "^6.0.0",
    "decompress-zip": "^0.3.0",
    "globule": "^1.1.0",
    "mocha": "^3.2.0",
    "np": "^2.12.0",
    "npm-run-all": "^3.1.2",
    "rimraf": "^2.5.4",
    "tar-fs": "^1.15.0",
    "tslint": "^4.2.0",
    "tslint-config-standard": "^2.0.0",
    "tslint-eslint-rules": "^3.2.3",
    "typescript": "^2.1.4",
    "typescript-formatter": "^4.0.1",
    "xmldom": "^0.1.27",
    "xpath": "^0.0.23"
  },
  "optionalDependencies": {
    "exiftool-vendored.pl": "10.38.0",
    "exiftool-vendored.exe": "10.38.0"
  }
}<|MERGE_RESOLUTION|>--- conflicted
+++ resolved
@@ -14,17 +14,9 @@
     "premktags": "tsc",
     "mktags": "node dist/update/mktags.js",
     "pretest": "tsc",
-<<<<<<< HEAD
     "test": "mocha --timeout 10000 dist/**/*.spec.js",
     "cleantest": "run-s clean lint fmt test",
     "preversion": "run-s lint"
-=======
-    "test": "mocha --timeout 10000 lib/**/*.spec.js",
-    "cleantest": "run-p clean lint pdm && run-s test",
-    "preversion": "npm run cleantest",
-    "pdm": "platform-dependent-modules",
-    "postinstall": "npm run pdm"
->>>>>>> 23a6d157
   },
   "files": [
     "dist"
