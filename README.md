--- conflicted
+++ resolved
@@ -124,15 +124,13 @@
 
 ## Changelog
 
-<<<<<<< HEAD
-### v1.3.1
+### v1.4.1
 
-* 🐛 The "process" import name-collided on the global "process" imported by Electron.
-=======
+* 🐛 Several imports (like `process`) name-collided on the globals imported by Electron
+
 ### v1.4.0
 
 * 🌱 ExifTool upgraded to v10.37
->>>>>>> d7b1ca2e
 
 ### v1.3.0
 
